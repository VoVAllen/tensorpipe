--- conflicted
+++ resolved
@@ -33,10 +33,6 @@
     COPYING_FROM_GPU_TO_CPU,
     INVOKED_CALLBACK,
     SENDING_CPU_BUFFER,
-<<<<<<< HEAD
-    SENDING_CPU_BUFFER_AND_WRITING_READY_TO_SEND,
-=======
->>>>>>> 7ce42bdf
     FINISHED
   };
 
